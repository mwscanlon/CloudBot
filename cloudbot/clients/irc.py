--- conflicted
+++ resolved
@@ -6,13 +6,8 @@
 from ssl import SSLContext
 
 from cloudbot.client import Client
-<<<<<<< HEAD
 from cloudbot.event import Event, EventType, IrcOutEvent
-from cloudbot.util.parsers.irc import Message
-=======
-from cloudbot.event import Event, EventType
 from cloudbot.util import async_util
->>>>>>> 4ea66d83
 
 logger = logging.getLogger("cloudbot")
 
@@ -24,8 +19,10 @@
 irc_bad_chars = ''.join([chr(x) for x in list(range(0, 1)) + list(range(4, 32)) + list(range(127, 160))])
 irc_clean_re = re.compile('[{}]'.format(re.escape(irc_bad_chars)))
 
+
 def irc_clean(dirty):
-    return irc_clean_re.sub('',dirty)
+    return irc_clean_re.sub('', dirty)
+
 
 irc_command_to_event_type = {
     "PRIVMSG": EventType.message,
@@ -441,13 +438,4 @@
                           irc_prefix=prefix, irc_command=command, irc_paramlist=command_params, irc_ctcp_text=ctcp_text)
 
             # handle the message, async
-            async_util.wrap_future(self.bot.process(event), loop=self.loop)
-
-# Channel Commands
-# NOTICE #chan :Text
-# PRIVMSG #chan :Text
-# KICK #chan nick :reason
-# JOIN #chan
-# PART #chan :reason
-# MODE #chan +<modes>
-# INVITE nick :#chan+            async_util.wrap_future(self.bot.process(event), loop=self.loop)