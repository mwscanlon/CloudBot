--- conflicted
+++ resolved
@@ -453,7 +453,6 @@
 connect = on_connect
 
 
-<<<<<<< HEAD
 def irc_out(param=None, **kwargs):
     def _decorate(func):
         hook = _get_hook(func, "irc_out")
@@ -488,7 +487,8 @@
         return _decorate(param)
     else:
         return lambda func: _decorate(func)
-=======
+
+
 def permission(*perms, **kwargs):
     def _perm_hook(func):
         assert len(inspect.getfullargspec(func).args) == 3, \
@@ -501,5 +501,4 @@
         hook.add_hook(perms, kwargs)
         return func
 
-    return lambda func: _perm_hook(func)
->>>>>>> 4c53fc2b
+    return lambda func: _perm_hook(func)