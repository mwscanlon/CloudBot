import re
import socket
import time
import threading
import Queue

from core import permissions

from ssl import wrap_socket, CERT_NONE, CERT_REQUIRED, SSLError

irc_prefix_rem = re.compile(r'(.*?) (.*?) (.*)').match
irc_noprefix_rem = re.compile(r'()(.*?) (.*)').match
irc_netmask_rem = re.compile(r':?([^!@]*)!?([^@]*)@?(.*)').match
irc_param_ref = re.compile(r'(?:^|(?<= ))(:.*|[^ ]+)').findall


def decode(txt):
    for codec in ('utf-8', 'iso-8859-1', 'shift_jis', 'cp1252'):
        try:
            return txt.decode(codec)
        except UnicodeDecodeError:
            continue
    return txt.decode('utf-8', 'ignore')


def censor(text):
    return text


class ReceiveThread(threading.Thread):
    """receives messages from IRC and puts them in the input_queue"""
    def __init__(self, sock, input_queue, timeout):
        self.input_buffer = ""
        self.input_queue = input_queue
        self.socket = sock
        self.timeout = timeout

        self.shutdown = False
        threading.Thread.__init__(self)

    def recv_from_socket(self, nbytes):
        return self.socket.recv(nbytes)

    def handle_receive_exception(self, error, last_timestamp):
        if time.time() - last_timestamp > self.timeout:
            self.input_queue.put(StopIteration)
            self.socket.close()
            return True
        return False

    def get_timeout_exception_type(self):
        return socket.timeout

    def run(self):
        last_timestamp = time.time()
        while not self.shutdown:
            try:
                data = self.recv_from_socket(4096)
                self.input_buffer += data
                if data:
                    last_timestamp = time.time()
                else:
                    if time.time() - last_timestamp > self.timeout:
                        self.input_queue.put(StopIteration)
                        self.socket.close()
                        return
                    time.sleep(1)
            except (self.get_timeout_exception_type(), socket.error) as e:
                if self.handle_receive_exception(e, last_timestamp):
                    return
                continue

            while '\r\n' in self.input_buffer:
                line, self.input_buffer = self.input_buffer.split('\r\n', 1)
                self.input_queue.put(decode(line))


class SSLReceiveThread(ReceiveThread):
    def __init__(self, sock, input_queue, timeout):
        ReceiveThread.__init__(self, sock, input_queue, timeout)

    def recv_from_socket(self, nbytes):
        return self.socket.read(nbytes)

    def get_timeout_exception_type(self):
        return SSLError

    def handle_receive_exception(self, error, last_timestamp):
       # this is terrible
        if not "timed out" in error.args[0]:
            raise
        return ReceiveThread.handle_receive_exception(self, error, last_timestamp)


class SendThread(threading.Thread):
    """sends messages from output_queue to IRC"""
    def __init__(self, sock, conn_name, output_queue):
        self.output_buffer = ""
        self.output_queue = output_queue
        self.conn_name = conn_name
        self.socket = sock

        self.shutdown = False
        threading.Thread.__init__(self)

<<<<<<< HEAD
    def run(self):
        while not self.shutdown:
            line = self.output_queue.get().splitlines()[0][:500]
            self.output_buffer += line.encode('utf-8', 'replace') + '\r\n'
            while self.output_buffer:
                sent = self.socket.send(self.output_buffer)
                self.output_buffer = self.output_buffer[sent:]
=======
    def __init__(self, name, server, nick, port=6667, channels=[], conf={}):
        self.name = name
        self.channels = channels
        self.conf = conf
        self.server = server
        self.port = port
        self.nick = nick
        self.history = {}
        self.vars = {}

        self.out = Queue.Queue()  # responses from the server are placed here
        # format: [rawline, prefix, command, params,
        # nick, user, host, paramlist, msg]
        self.connect()
>>>>>>> 4b7c8ffa


class ParseThread(threading.Thread):
    """parses messages from input_queue and puts them in parsed_queue"""
    def __init__(self, input_queue, output_queue, parsed_queue):
        self.input_queue = input_queue  # lines that were received
        self.output_queue = output_queue  # lines to be sent out
        self.parsed_queue = parsed_queue  # lines that have been parsed

        threading.Thread.__init__(self)

    def run(self):
        while True:
            # get a message from the input queue
            msg = self.input_queue.get()

            if msg == StopIteration:
                # got a StopIteration from the receive thread, pass it on
                # so the main thread can restart the connection
                self.parsed_queue.put(StopIteration)
                continue

            # parse the message
            if msg.startswith(":"):  # has a prefix
                prefix, command, params = irc_prefix_rem(msg).groups()
            else:
                prefix, command, params = irc_noprefix_rem(msg).groups()
            nick, user, host = irc_netmask_rem(prefix).groups()
            mask = nick + "!" + user + "@" + host
            paramlist = irc_param_ref(params)
            lastparam = "" 
            if paramlist:
                if paramlist[-1].startswith(':'):
                    paramlist[-1] = paramlist[-1][1:]
                lastparam = paramlist[-1]
            # put the parsed message in the response queue
            self.parsed_queue.put([msg, prefix, command, params, nick, user, host,
                                   mask, paramlist, lastparam])
            # if the server pings us, pong them back
            if command == "PING":
                string = "PONG :" + paramlist[0]
                self.output_queue.put(string)


class IRCConnection(object):
    """handles an IRC connection"""
    def __init__(self, name, host, port, input_queue, output_queue):
        self.output_queue = output_queue  # lines to be sent out
        self.input_queue = input_queue  # lines that were received
        self.socket = self.create_socket()
        self.conn_name = name
        self.host = host
        self.port = port
        self.timeout = 300

    def create_socket(self):
        return socket.socket(socket.AF_INET, socket.TCP_NODELAY)

    def connect(self):
        self.socket.connect((self.host, self.port))

        self.receive_thread = ReceiveThread(self.socket, self.input_queue, self.timeout)
        self.receive_thread.start()

        self.send_thread = SendThread(self.socket, self.conn_name, self.output_queue)
        self.send_thread.start()

    def stop(self):
        self.send_thread.shutdown = True
        self.receive_thread.shutdown = True
        time.sleep(0.1)
        self.socket.close()

    def reconnect(self):
        self.stop()
        self.connect()


class SSLIRCConnection(IRCConnection):
    """handles a SSL IRC connection"""

    def __init__(self, name, host, port, input_queue, output_queue, ignore_cert_errors):
        self.ignore_cert_errors = ignore_cert_errors
        IRCConnection.__init__(self, name, host, port, input_queue, output_queue)

    def create_socket(self):
        return wrap_socket(IRCConnection.create_socket(self), server_side=False,
                           cert_reqs=CERT_NONE if self.ignore_cert_errors else
                           CERT_REQUIRED)


class IRC(object):
    """handles the IRC protocol"""

    def __init__(self, name, server, nick, port=6667, logger=None, channels=[], config={}):
        self.name = name
        self.channels = channels
        self.config = config
        self.server = server
        self.port = port
        self.logger = logger
        self.nick = nick
        self.vars = {}

        self.parsed_queue = Queue.Queue()  # responses from the server are placed here
        # format: [rawline, prefix, command, params,
        # nick, user, host, paramlist, msg]

        self.parsed_queue = Queue.Queue()
        self.input_queue = Queue.Queue()
        self.output_queue = Queue.Queue()

        # create the IRC connection and connect
        self.connection = self.create_connection()
        self.connection.connect()

        self.set_pass(self.config.get('server_password'))
        self.set_nick(self.nick)
        self.cmd("USER",
                 [self.config.get('user', 'cloudbot'), "3", "*",
                  self.config.get('realname', 'CloudBot - http://git.io/cloudbot')])

        self.parse_thread = ParseThread(self.input_queue, self.output_queue,
                                        self.parsed_queue)
        self.parse_thread.daemon = True
        self.parse_thread.start()

    def create_connection(self):
        return IRCConnection(self.name, self.server, self.port,
                             self.input_queue, self.output_queue)

    def stop(self):
        self.connection.stop()

    def set_pass(self, password):
        if password:
            self.cmd("PASS", [password])

    def set_nick(self, nick):
        self.cmd("NICK", [nick])

    def join(self, channel):
        """ makes the bot join a channel """
        self.send("JOIN {}".format(channel))
        if channel not in self.channels:
            self.channels.append(channel)

    def part(self, channel):
        """ makes the bot leave a channel """
        self.cmd("PART", [channel])
        if channel in self.channels:
            self.channels.remove(channel)

    def msg(self, target, text):
        """ makes the bot send a PRIVMSG to a target  """
        self.cmd("PRIVMSG", [target, text])

    def ctcp(self, target, ctcp_type, text):
        """ makes the bot send a PRIVMSG CTCP to a target """
        out = u"\x01{} {}\x01".format(ctcp_type, text)
        self.cmd("PRIVMSG", [target, out])

    def cmd(self, command, params=None):
        if params:
            params[-1] = u':' + params[-1]
            self.send(u"{} {}".format(command, ' '.join(params)))
        else:
            self.send(command)

    def send(self, string):
        try:
            self.logger.info(u"{} >> {}".format(self.name.upper(), string))
        except:
            # if this doesn't work, no big deal
            pass
        self.output_queue.put(string)


class SSLIRC(IRC):
    def __init__(self, name, server, nick, port=6667, logger=None, channels=[], config={},
                 ignore_certificate_errors=True):
        self.ignore_cert_errors = ignore_certificate_errors
        IRC.__init__(self, name, server, nick, port, logger, channels, config)

    def create_connection(self):
        return SSLIRCConnection(self.name, self.server, self.port, self.input_queue,
                                self.output_queue, self.ignore_cert_errors)<|MERGE_RESOLUTION|>--- conflicted
+++ resolved
@@ -103,7 +103,6 @@
         self.shutdown = False
         threading.Thread.__init__(self)
 
-<<<<<<< HEAD
     def run(self):
         while not self.shutdown:
             line = self.output_queue.get().splitlines()[0][:500]
@@ -111,22 +110,6 @@
             while self.output_buffer:
                 sent = self.socket.send(self.output_buffer)
                 self.output_buffer = self.output_buffer[sent:]
-=======
-    def __init__(self, name, server, nick, port=6667, channels=[], conf={}):
-        self.name = name
-        self.channels = channels
-        self.conf = conf
-        self.server = server
-        self.port = port
-        self.nick = nick
-        self.history = {}
-        self.vars = {}
-
-        self.out = Queue.Queue()  # responses from the server are placed here
-        # format: [rawline, prefix, command, params,
-        # nick, user, host, paramlist, msg]
-        self.connect()
->>>>>>> 4b7c8ffa
 
 
 class ParseThread(threading.Thread):
@@ -230,6 +213,7 @@
         self.logger = logger
         self.nick = nick
         self.vars = {}
+        self.history = {}
 
         self.parsed_queue = Queue.Queue()  # responses from the server are placed here
         # format: [rawline, prefix, command, params,
