import re
from urllib.parse import urlencode

from util import hook, http, web

gateway = 'http://open.spotify.com/{}/{}'  # http spotify gw address
spuri = 'spotify:{}:{}'

spotify_re = (r'(spotify:(track|album|artist|user):([a-zA-Z0-9]+))', re.I)
http_re = (r'(open\.spotify\.com\/(track|album|artist|user)\/'
           '([a-zA-Z0-9]+))', re.I)


def sptfy(inp, sptfy=False):
    if sptfy:
        shortenurl = "http://sptfy.com/index.php"
        data = urlencode({'longUrl': inp, 'shortUrlDomain': 1, 'submitted': 1, "shortUrlFolder": 6, "customUrl": "",
                          "shortUrlPassword": "", "shortUrlExpiryDate": "", "shortUrlUses": 0, "shortUrlType": 0})
        try:
            soup = http.get_soup(shortenurl, post_data=data, cookies=True)
        except:
            return inp
        try:
            link = soup.find('div', {'class': 'resultLink'}).text.strip()
            return link
        except:
            message = "Unable to shorten URL: {}".format(soup.find('div', {
                'class': 'messagebox_text'}).find('p').text.split("<br/>")[0])
            return message
    else:
        return web.try_isgd(inp)


@hook.command('sptrack')
@hook.command
def spotify(inp):
    """spotify <song> -- Search Spotify for <song>"""
    try:
        data = http.get_json("http://ws.spotify.com/search/1/track.json", q=inp.strip())
    except Exception as e:
        return "Could not get track information: {}".format(e)

    try:
        type, id = data["tracks"][0]["href"].split(":")[1:]
    except IndexError:
        return "Could not find track."
    url = sptfy(gateway.format(type, id))
<<<<<<< HEAD
    return "\x02{}\x02 by \x02{}\x02 - \x02{}\x02".format(data["tracks"][0]["name"],
=======
    return u"\x02{}\x02 by \x02{}\x02 - {}".format(data["tracks"][0]["name"],
>>>>>>> 5ee62107
                                                           data["tracks"][0]["artists"][0]["name"], url)


@hook.command
def spalbum(inp):
    """spalbum <album> -- Search Spotify for <album>"""
    try:
        data = http.get_json("http://ws.spotify.com/search/1/album.json", q=inp.strip())
    except Exception as e:
        return "Could not get album information: {}".format(e)

    try:
        type, id = data["albums"][0]["href"].split(":")[1:]
    except IndexError:
        return "Could not find album."
    url = sptfy(gateway.format(type, id))
<<<<<<< HEAD
    return "\x02{}\x02 by \x02{}\x02 - \x02{}\x02".format(data["albums"][0]["name"],
=======
    return u"\x02{}\x02 by \x02{}\x02 - {}".format(data["albums"][0]["name"],
>>>>>>> 5ee62107
                                                           data["albums"][0]["artists"][0]["name"], url)


@hook.command
def spartist(inp):
    """spartist <artist> -- Search Spotify for <artist>"""
    try:
        data = http.get_json("http://ws.spotify.com/search/1/artist.json", q=inp.strip())
    except Exception as e:
        return "Could not get artist information: {}".format(e)

    try:
        type, id = data["artists"][0]["href"].split(":")[1:]
    except IndexError:
        return "Could not find artist."
    url = sptfy(gateway.format(type, id))
<<<<<<< HEAD
    return "\x02{}\x02 - \x02{}\x02".format(data["artists"][0]["name"], url)
=======
    return u"\x02{}\x02 - {}".format(data["artists"][0]["name"], url)
>>>>>>> 5ee62107


@hook.regex(*http_re)
@hook.regex(*spotify_re)
def spotify_url(match):
    type = match.group(2)
    spotify_id = match.group(3)
    url = spuri.format(type, spotify_id)
    # no error catching here, if the API is down fail silently
    data = http.get_json("http://ws.spotify.com/lookup/1/.json", uri=url)
    if type == "track":
        name = data["track"]["name"]
        artist = data["track"]["artists"][0]["name"]
        album = data["track"]["album"]["name"]
<<<<<<< HEAD
        return "Spotify Track: \x02{}\x02 by \x02{}\x02 from the album \x02{}\x02 - \x02{}\x02".format(name, artist,
                                                                                                        album, sptfy(
                gateway.format(type, spotify_id)))
    elif type == "artist":
        return "Spotify Artist: \x02{}\x02 - \x02{}\x02".format(data["artist"]["name"],
                                                                 sptfy(gateway.format(type, spotify_id)))
    elif type == "album":
        return "Spotify Album: \x02{}\x02 - \x02{}\x02 - \x02{}\x02".format(data["album"]["artist"],
=======
        return u"Spotify Track: \x02{}\x02 by \x02{}\x02 from the album \x02{}\x02 - {}".format(name, artist,
                                                                                                        album, sptfy(
                gateway.format(type, spotify_id)))
    elif type == "artist":
        return u"Spotify Artist: \x02{}\x02 - {}".format(data["artist"]["name"],
                                                                 sptfy(gateway.format(type, spotify_id)))
    elif type == "album":
        return u"Spotify Album: \x02{}\x02 - \x02{}\x02 - {}".format(data["album"]["artist"],
>>>>>>> 5ee62107
                                                                             data["album"]["name"],
                                                                             sptfy(gateway.format(type, spotify_id)))<|MERGE_RESOLUTION|>--- conflicted
+++ resolved
@@ -45,11 +45,8 @@
     except IndexError:
         return "Could not find track."
     url = sptfy(gateway.format(type, id))
-<<<<<<< HEAD
-    return "\x02{}\x02 by \x02{}\x02 - \x02{}\x02".format(data["tracks"][0]["name"],
-=======
-    return u"\x02{}\x02 by \x02{}\x02 - {}".format(data["tracks"][0]["name"],
->>>>>>> 5ee62107
+
+    return "\x02{}\x02 by \x02{}\x02 - {}".format(data["tracks"][0]["name"],
                                                            data["tracks"][0]["artists"][0]["name"], url)
 
 
@@ -66,11 +63,8 @@
     except IndexError:
         return "Could not find album."
     url = sptfy(gateway.format(type, id))
-<<<<<<< HEAD
-    return "\x02{}\x02 by \x02{}\x02 - \x02{}\x02".format(data["albums"][0]["name"],
-=======
-    return u"\x02{}\x02 by \x02{}\x02 - {}".format(data["albums"][0]["name"],
->>>>>>> 5ee62107
+
+    return "\x02{}\x02 by \x02{}\x02 - {}".format(data["albums"][0]["name"],
                                                            data["albums"][0]["artists"][0]["name"], url)
 
 
@@ -87,11 +81,8 @@
     except IndexError:
         return "Could not find artist."
     url = sptfy(gateway.format(type, id))
-<<<<<<< HEAD
-    return "\x02{}\x02 - \x02{}\x02".format(data["artists"][0]["name"], url)
-=======
-    return u"\x02{}\x02 - {}".format(data["artists"][0]["name"], url)
->>>>>>> 5ee62107
+
+    return "\x02{}\x02 - {}".format(data["artists"][0]["name"], url)
 
 
 @hook.regex(*http_re)
@@ -106,24 +97,14 @@
         name = data["track"]["name"]
         artist = data["track"]["artists"][0]["name"]
         album = data["track"]["album"]["name"]
-<<<<<<< HEAD
-        return "Spotify Track: \x02{}\x02 by \x02{}\x02 from the album \x02{}\x02 - \x02{}\x02".format(name, artist,
+
+        return "Spotify Track: \x02{}\x02 by \x02{}\x02 from the album \x02{}\x02 - {}".format(name, artist,
                                                                                                         album, sptfy(
                 gateway.format(type, spotify_id)))
     elif type == "artist":
-        return "Spotify Artist: \x02{}\x02 - \x02{}\x02".format(data["artist"]["name"],
+        return "Spotify Artist: \x02{}\x02 - {}".format(data["artist"]["name"],
                                                                  sptfy(gateway.format(type, spotify_id)))
     elif type == "album":
-        return "Spotify Album: \x02{}\x02 - \x02{}\x02 - \x02{}\x02".format(data["album"]["artist"],
-=======
-        return u"Spotify Track: \x02{}\x02 by \x02{}\x02 from the album \x02{}\x02 - {}".format(name, artist,
-                                                                                                        album, sptfy(
-                gateway.format(type, spotify_id)))
-    elif type == "artist":
-        return u"Spotify Artist: \x02{}\x02 - {}".format(data["artist"]["name"],
-                                                                 sptfy(gateway.format(type, spotify_id)))
-    elif type == "album":
-        return u"Spotify Album: \x02{}\x02 - \x02{}\x02 - {}".format(data["album"]["artist"],
->>>>>>> 5ee62107
+        return "Spotify Album: \x02{}\x02 - \x02{}\x02 - {}".format(data["album"]["artist"],
                                                                              data["album"]["name"],
                                                                              sptfy(gateway.format(type, spotify_id)))