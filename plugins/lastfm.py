--- conflicted
+++ resolved
@@ -40,15 +40,9 @@
     else:
         last_account = last_account[0]
     return last_account
-<<<<<<< HEAD
-
-
-@hook.command("lastfm", "last", "np", "l", autohelp=False)
-=======
 
 
 @hook.command("lastfm", "np", "l", autohelp=False)
->>>>>>> 02453611
 def lastfm(text, nick, db, bot, notice):
     """[user] [dontsave] - displays the now playing (or last played) track of LastFM user [user]"""
     api_key = bot.config.get("api_keys", {}).get("lastfm")
@@ -141,19 +135,11 @@
     except:
         user2 = text
         user1 = nick
-<<<<<<< HEAD
 
     user2_check = get_account(user2)
     if user2_check:
         user2 = user2_check
 
-=======
-
-    user2_check = get_account(user2)
-    if user2_check:
-        user2 = user2_check
-
->>>>>>> 02453611
     user1_check = get_account(user1)
     if user1_check:
         user1 = user1_check
@@ -231,7 +217,6 @@
         play_count = data["toptracks"]["track"][r]["playcount"] 
         out = out + "{} by {} listened to {} times. ".format(track_name, artist_name, play_count)
     return out
-<<<<<<< HEAD
 
 
 @hook.command("lta", "topartist", autohelp=False)
@@ -264,47 +249,11 @@
     if 'error' in data:
         return "Error: {}.".format(data["message"])
 
-=======
-
-
-@hook.command("lta", "topartist", autohelp=False)
-def topartists(text, nick, db, bot, notice):
-    """Grabs a list of the top artists for a last.fm username. You can set your lastfm username with .l username"""
-    api_key = bot.config.get("api_keys", {}).get("lastfm")
-    if not api_key:
-        return "error: no api key set"
-
-    if text:
-        username = get_account(text)
-        if not username:
-            username = text
-    else:
-        username = get_account(nick)
-    if not username:
-        return("No last.fm username specified and no last.fm username is set in the database.")
-    params = {
-        'api_key': api_key,
-        'method': 'user.gettopartists',
-        'user': username,
-        'limit': 5
-    }
-    request = requests.get(api_url, params=params)
-
-    if request.status_code != requests.codes.ok:
-        return "Failed to fetch info ({})".format(request.status_code)
-
-    data = request.json()
-    if 'error' in data:
-        return "Error: {}.".format(data["message"])
-
->>>>>>> 02453611
     out = "{}'s favorite artists: ".format(username)
     for r in range(5):
         artist_name = data["topartists"]["artist"][r]["name"]
         play_count = data["topartists"]["artist"][r]["playcount"]
         out = out + "{} listened to {} times. ".format(artist_name, play_count)
-<<<<<<< HEAD
-=======
     return out
 
 
@@ -418,5 +367,4 @@
         userplaycount = response["artist"]["stats"]["userplaycount"]
         out = "'{}' has been played {} times by {} listeners. {} has listened {} times. {}".format(
             artist_name, playcount, listeners, username, userplaycount, url)
->>>>>>> 02453611
     return out