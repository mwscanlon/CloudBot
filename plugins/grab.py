import logging
import random
from collections import defaultdict
<<<<<<< HEAD

from sqlalchemy import Table, Column, String
=======
from threading import RLock

from sqlalchemy import Table, Column, String
from sqlalchemy.exc import SQLAlchemyError
>>>>>>> 9a67c268

from cloudbot import hook
from cloudbot.util import database
from cloudbot.util.pager import paginated_list

search_pages = defaultdict(dict)

table = Table(
    'grab',
    database.metadata,
    Column('name', String),
    Column('time', String),
    Column('quote', String),
    Column('chan', String)
)

grab_cache = {}
grab_locks = defaultdict(dict)
grab_locks_lock = RLock()
cache_lock = RLock()

logger = logging.getLogger("cloudbot")


@hook.on_start()
def load_cache(db):
    """
    :type db: sqlalchemy.orm.Session
    """
    with cache_lock:
        grab_cache.clear()
        for row in db.execute(table.select().order_by(table.c.time)):
            name = row["name"].lower()
            quote = row["quote"]
            chan = row["chan"]
            grab_cache.setdefault(chan, {}).setdefault(name, []).append(quote)


@hook.command("moregrab", autohelp=False)
def moregrab(text, chan, conn):
    """if a grab search has lots of results the results are pagintated. If the most recent search is paginated the pages are stored for retreival. If no argument is given the next page will be returned else a page number can be specified."""
    pages = search_pages[conn.name][chan]
    if not pages:
        return "There are no grabsearch pages to show."

    if text:
        try:
            index = int(text)
        except ValueError:
            return "Please specify an integer value."

        page = pages[index - 1]
        if page is None:
            return "Please specify a valid page number between 1 and {}.".format(len(pages))
        else:
            return page
    else:
        page = pages.next()
        if page is not None:
            return page
        else:
            return "All pages have been shown you can specify a page number or do a new search."


def check_grabs(name, quote, chan):
    try:
        if quote in grab_cache[chan][name]:
            return True
        else:
            return False
    except KeyError:
        return False


def grab_add(nick, time, msg, chan, db, conn):
    # Adds a quote to the grab table
    db.execute(table.insert().values(name=nick, time=time, quote=msg, chan=chan))
    db.commit()
    load_cache(db)


def get_latest_line(conn, chan, nick):
    for name, timestamp, msg in reversed(conn.history[chan]):
        if nick.casefold() == name.casefold():
            return name, timestamp, msg

    return None, None, None


@hook.command()
def grab(text, nick, chan, db, conn):
    """grab <nick> grabs the last message from the
    specified nick and adds it to the quote database"""
    if text.lower() == nick.lower():
        return "Didn't your mother teach you not to grab yourself?"

    with grab_locks_lock:
        grab_lock = grab_locks[conn.name.casefold()].setdefault(chan.casefold(), RLock())

    with grab_lock:
        name, timestamp, msg = get_latest_line(conn, chan, text)
        if not msg:
            return "I couldn't find anything from {} in recent history.".format(text)

        if check_grabs(text.casefold(), msg, chan):
            return "I already have that quote from {} in the database".format(text)

        try:
            grab_add(name.casefold(), timestamp, msg, chan, db, conn)
        except SQLAlchemyError:
            logger.exception("Error occurred when grabbing %s in %s", name, chan)
            return "Error occurred."

        if check_grabs(name.casefold(), msg, chan):
            return "the operation succeeded."
        else:
            return "the operation failed"


def format_grab(name, quote):
    # add nonbreaking space to nicks to avoid highlighting people with printed grabs
    name = "{}{}{}".format(name[0], u"\u200B", name[1:])
    if quote.startswith("\x01ACTION") or quote.startswith("*"):
        quote = quote.replace("\x01ACTION", "").replace("\x01", "")
        out = "* {}{}".format(name, quote)
        return out
    else:
        out = "<{}> {}".format(name, quote)
        return out


@hook.command("lastgrab", "lgrab")
def lastgrab(text, chan, message):
    """prints the last grabbed quote from <nick>."""
    lgrab = ""
    try:
        lgrab = grab_cache[chan][text.lower()][-1]
    except (KeyError, IndexError):
        return "<{}> has never been grabbed.".format(text)
    if lgrab:
        quote = lgrab
        message(format_grab(text, quote),chan)


@hook.command("grabrandom", "grabr", autohelp=False)
def grabrandom(text, chan, message):
    """grabs a random quote from the grab database"""
    grab = ""
    name = ""
    if text:
        tokens = text.split(' ')
        if len(tokens) > 1:
            name = random.choice(tokens)
        else:
            name = tokens[0]
    else:
        try:
            name = random.choice(list(grab_cache[chan].keys()))
        except KeyError:
            return "I couldn't find any grabs in {}.".format(chan)
    try:
        grab = random.choice(grab_cache[chan][name.lower()])
    except KeyError:
        return "it appears {} has never been grabbed in {}".format(name, chan)
    if grab:
        message(format_grab(name, grab), chan)
    else:
        return "Hmmm try grabbing a quote first."


@hook.command("grabsearch", "grabs", autohelp=False)
def grabsearch(text, chan, conn):
    """.grabsearch <text> matches "text" against nicks or grab strings in the database"""
    result = []
    try:
        quotes = grab_cache[chan][text.lower()]
        for grab in quotes:
            result.append((text, grab))
    except KeyError:
        pass
    for name in grab_cache[chan]:
        for grab in grab_cache[chan][name]:
            if name != text.lower():
                if text.lower() in grab.lower():
                    result.append((name, grab))
    if result:
        grabs = []
        for name, quote in result:
            if text.lower() == name:
                name = text
            grabs.append(format_grab(name, quote))
        pager = paginated_list(grabs)
        search_pages[conn.name][chan] = pager
        page = pager.next()
        if len(page) > 1:
            page[-1] += " .moregrab"

        return page
    else:
        return "I couldn't find any matches for {}.".format(text)<|MERGE_RESOLUTION|>--- conflicted
+++ resolved
@@ -1,15 +1,10 @@
 import logging
 import random
 from collections import defaultdict
-<<<<<<< HEAD
-
-from sqlalchemy import Table, Column, String
-=======
 from threading import RLock
 
 from sqlalchemy import Table, Column, String
 from sqlalchemy.exc import SQLAlchemyError
->>>>>>> 9a67c268
 
 from cloudbot import hook
 from cloudbot.util import database
@@ -151,7 +146,7 @@
         return "<{}> has never been grabbed.".format(text)
     if lgrab:
         quote = lgrab
-        message(format_grab(text, quote),chan)
+        message(format_grab(text, quote), chan)
 
 
 @hook.command("grabrandom", "grabr", autohelp=False)
