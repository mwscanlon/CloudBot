<<<<<<< HEAD
from util import hook, bucket

TOKENS = 10
RESTORE_RATE = 2
MESSAGE_COST = 5
=======
import re
from fnmatch import fnmatch

from util import hook
>>>>>>> a76ff29d

buckets = {}

@hook.sieve
def sieve_suite(bot, input, func, kind, args):
    conn = input.conn
    if input.command == 'PRIVMSG' and \
            input.nick.endswith('bot') and args.get('ignorebots', True):
        return None

    if kind == "command":
        uid = (input.nick, input.chan)

        if not uid in buckets:
            _bucket = bucket.TokenBucket(TOKENS, RESTORE_RATE)
            _bucket.consume(MESSAGE_COST)
            buckets[uid] = _bucket
            return input

        _bucket = buckets[uid]
        if _bucket.consume(MESSAGE_COST):
            return input
        else:
            print "pong!"
            return None


        disabled_commands = conn.config.get('disabled_commands', [])
        if input.trigger in disabled_commands:
            return None


    acl = conn.config.get('acls', {}).get(func.__name__)
    if acl:
        if 'deny-except' in acl:
            allowed_channels = map(unicode.lower, acl['deny-except'])
            if input.chan.lower() not in allowed_channels:
                return None
        if 'allow-except' in acl:
            denied_channels = map(unicode.lower, acl['allow-except'])
            if input.chan.lower() in denied_channels:
                return None

    # shim so plugins using the old "adminonly" permissions format still work
    if args.get('adminonly', False):
        args["permissions"] = ["adminonly"]

    if args.get('permissions', False):
        mask = input.mask.lower()

        allowed_permissions = args.get('permissions', [])
        for perm in allowed_permissions:
            if conn.permissions.has_perm_mask(mask, perm):
                return input

        input.notice("Sorry, you are not allowed to use this command.")
        return None

    return input<|MERGE_RESOLUTION|>--- conflicted
+++ resolved
@@ -1,15 +1,9 @@
-<<<<<<< HEAD
 from util import hook, bucket
 
 TOKENS = 10
 RESTORE_RATE = 2
 MESSAGE_COST = 5
-=======
-import re
-from fnmatch import fnmatch
 
-from util import hook
->>>>>>> a76ff29d
 
 buckets = {}
 
