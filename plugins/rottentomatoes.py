import requests
from requests import HTTPError

from cloudbot import hook
from cloudbot.util import web

api_root = 'http://api.rottentomatoes.com/api/public/v1.0/'
movie_search_url = api_root + 'movies.json'
movie_reviews_url = api_root + 'movies/{}/reviews.json'


@hook.command('rottentomatoes', 'rt')
<<<<<<< HEAD
def rotten_tomatoes(text, bot):
    """<title> - gets ratings for <title> from Rotten Tomatoes"""
=======
def rotten_tomatoes(text, bot, reply):
    """rt <title> -- gets ratings for <title> from Rotten Tomatoes"""
>>>>>>> 55092d27
    api_key = bot.config.get("api_keys", {}).get("rottentomatoes", None)
    if not api_key:
        return "No Rotten Tomatoes API key set."

    title = text.strip()
    params = {
        'q': title,
        'apikey': api_key
    }

    try:
        request = requests.get(movie_search_url, params=params)
        request.raise_for_status()
    except HTTPError as e:
        reply("Error searching: {}".format(e.response.status_code))
        raise

    if request.status_code != requests.codes.ok:
        return "Error searching: {}".format(request.status_code)

    results = request.json()
    if results['total'] == 0:
        return 'No results.'

    movie = results['movies'][0]
    title = movie['title']
    movie_id = movie['id']
    critics_score = movie['ratings']['critics_score']
    audience_score = movie['ratings']['audience_score']
    url = web.try_shorten(movie['links']['alternate'])

    if critics_score == -1:
        return "\x02{}\x02 - Critics Rating: \x02No Reviews\x02, " \
               "Audience Rating: \x02{}%\x02 - {}".format(title, audience_score, url)

    review_params = {
        'review_type': 'all',
        'apikey': api_key
    }

    review_request = requests.get(movie_reviews_url.format(movie_id), params=review_params)
    try:
        review_request.raise_for_status()
    except HTTPError as e:
        reply("Error searching: {}".format(e.response.status_code))
        raise
    if review_request.status_code != requests.codes.ok:
        return "Error searching: {}".format(review_request.status_code)

    reviews = review_request.json()

    review_count = reviews['total']

    fresh = int(critics_score * review_count / 100)
    rotten = review_count - fresh

    return "\x02{}\x02 - Critics Rating: \x02{}%\x02 ({} liked, {} disliked), " \
           "Audience Rating: \x02{}%\x02 - {}".format(title, critics_score, fresh, rotten, audience_score, url)<|MERGE_RESOLUTION|>--- conflicted
+++ resolved
@@ -10,13 +10,8 @@
 
 
 @hook.command('rottentomatoes', 'rt')
-<<<<<<< HEAD
-def rotten_tomatoes(text, bot):
+def rotten_tomatoes(text, bot, reply):
     """<title> - gets ratings for <title> from Rotten Tomatoes"""
-=======
-def rotten_tomatoes(text, bot, reply):
-    """rt <title> -- gets ratings for <title> from Rotten Tomatoes"""
->>>>>>> 55092d27
     api_key = bot.config.get("api_keys", {}).get("rottentomatoes", None)
     if not api_key:
         return "No Rotten Tomatoes API key set."
