--- conflicted
+++ resolved
@@ -2,11 +2,8 @@
 whois.py
 Provides a command to allow users to look up information on domain names.
 """
-<<<<<<< HEAD
 
-=======
 import sys
->>>>>>> 9bfdbcad
 from contextlib import suppress
 
 import pythonwhois
