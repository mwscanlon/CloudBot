--- conflicted
+++ resolved
@@ -4,13 +4,6 @@
 
 ## Getting CloudBot
 
-<<<<<<< HEAD
-There are currently two different branches of this repository, each with a different level of stability:
- - **master** *(stable)*: This branch contains stable, tested code. This is the branch you should be using if you just want to run your own CloudBot! [![Build Status](https://travis-ci.org/CloudBotIRC/CloudBot.svg?branch=master)](https://travis-ci.org/CloudBotIRC/CloudBot)
- - **python3.4** *(unstable)*: This branch is where where test and develop new features. If you would like to help develop CloudBot, you can use this branch. [![Build Status](https://travis-ci.org/CloudBotIRC/CloudBot.svg?branch=python3.4)](https://travis-ci.org/CloudBotIRC/CloudBot)
- 
-New releases will be pushed from **python3.4** to **master** whenever we have a stable version to release. This should happen on a fairly regular basis, so you'll never be too far behind the latest improvements.
-=======
 There are currently four different branches of this repository, each with a different level of stability:
  - **gonzobot** *(stable)*: This branch contains everything in the **master** branch plus additional plugins added for Snoonet IRC.
  - **gonzobot-dev** *(unstable)*: This branch is based off of the **gonzobot** branch and includes new plugins that are not fully tested.
@@ -18,7 +11,6 @@
  - **python3.4** *(unstable)*: This branch is where where test and develop new features. If you would like to help develop CloudBot, you can use this branch.
 
 New releases will be pushed from **python3.4** to **master** whenever we have a stable version to release. These changes will be merged into **gonzobot** then deployed. This should happen on a fairly regular basis, so you'll never be too far behind the latest improvements.
->>>>>>> 02453611
 
 ## Installing CloudBot
 
@@ -93,16 +85,8 @@
     along with CloudBot.  If not, see <http://www.gnu.org/licenses/>.
     
 This product includes GeoLite2 data created by MaxMind, available from
-<<<<<<< HEAD
 <a href="http://www.maxmind.com">http://www.maxmind.com</a>. GeoLite2 databases are distributed under the [Creative Commons Attribution-ShareAlike 3.0 Unported License](https://creativecommons.org/licenses/by-sa/3.0/)
 
 ![Powered by wordnik](https://www.wordnik.com/img/wordnik_badge_a1.png)
 
-This product uses data from <a href="http://wordnik.com">http://wordnik.com</a> in accordance with the wordnik.com API <a href="http://developer.wordnik.com/#!/terms">terms of service</a>.
-=======
-<a href="http://www.maxmind.com">http://www.maxmind.com</a>. GeoLite2 databases are distributed under the [Creative Commons Attribution-ShareAlike 3.0 Unported License](https://creativecommons.org/licenses/by-sa/3.0/).
-
-![Powered by wordnik](https://www.wordnik.com/img/wordnik_badge_a1.png)
-
-This product uses data from <a href="http://wordnik.com">http://wordnik.com</a> in accordance with the wordnik.com API <a href="http://developer.wordnik.com/#!/terms">terms of service</a>.
->>>>>>> 02453611
+This product uses data from <a href="http://wordnik.com">http://wordnik.com</a> in accordance with the wordnik.com API <a href="http://developer.wordnik.com/#!/terms">terms of service</a>.